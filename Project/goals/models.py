from django.db import models
from django.contrib.auth.models import User
from django.db import models
from django.conf import settings
from decimal import Decimal
from django.utils.timezone import now
import datetime

RECURRENCE_CHOICES = [
    (0, 'Monday'),
    (1, 'Tuesday'),
    (2, 'Wednesday'),
    (3, 'Thursday'),
    (4, 'Friday'),
    (5, 'Saturday'),
    (6, 'Sunday'),
]

class Goal(models.Model):
    user = models.ForeignKey(User, on_delete=models.CASCADE, related_name='goals')

    def __str__(self):
        return f"{self.title} ({self.get_category_display()})"

class Exercise(models.Model):
    name = models.CharField(max_length=100, unique=True)
<<<<<<< HEAD
    slug = models.SlugField(unique=True, blank = True)
    description = models.TextField(blank=True, null=True)
=======
    slug = models.SlugField(unique=True)
    body_part = models.CharField(max_length=100)
    target = models.CharField(max_length=100)
    equipment = models.CharField(max_length=100)
    gif_url = models.URLField(blank=True)
    secondary_muscles = models.JSONField(blank=True, default=list)
    instructions = models.JSONField(blank=True, default=list)
>>>>>>> 61bebc55

    def __str__(self):
        return self.name

# Define choices from 0% to 100% in 5% increments.
PERCENT_CHOICES = [(i, f'{i}%') for i in range(0, 101, 5)]

class UserExercise(models.Model):
    user = models.ForeignKey(settings.AUTH_USER_MODEL, on_delete=models.CASCADE)
    exercise = models.ForeignKey(Exercise, on_delete=models.CASCADE)
    current_weight = models.DecimalField(max_digits=6, decimal_places=2)
    reps = models.PositiveIntegerField()
    percent_increase = models.IntegerField(choices=PERCENT_CHOICES, default=0)

    # Recurring workout fields
    start_date = models.DateField(default=now)  # When recurrence starts
    end_date = models.DateField(null=True, blank=True)  # Optional end date
    recurring_day = models.IntegerField(choices=RECURRENCE_CHOICES, default=0)  # Default to Monday

    @property
    def goal_weight(self):
        # Calculate goal weight using Decimal arithmetic for precision.
        return self.current_weight * (Decimal('1') + Decimal(self.percent_increase) / Decimal('100'))

    def __str__(self):
        return f"{self.user.username} - {self.exercise.name} (Every {self.get_recurring_day_display()} from {self.start_date} to {self.end_date})"

# Class to track if a user completed a workout or not
class WorkoutLog(models.Model):
    user = models.ForeignKey(User, on_delete=models.CASCADE)
    exercise = models.ForeignKey(UserExercise, on_delete=models.CASCADE)
    date_completed = models.DateField(default=datetime.date.today)
    completed = models.BooleanField(default=True)  # Mark workout as completed

    class Meta:
        unique_together = ("user", "exercise", "date_completed")  # Prevent duplicate completions on the same day<|MERGE_RESOLUTION|>--- conflicted
+++ resolved
@@ -24,18 +24,14 @@
 
 class Exercise(models.Model):
     name = models.CharField(max_length=100, unique=True)
-<<<<<<< HEAD
     slug = models.SlugField(unique=True, blank = True)
     description = models.TextField(blank=True, null=True)
-=======
-    slug = models.SlugField(unique=True)
     body_part = models.CharField(max_length=100)
     target = models.CharField(max_length=100)
     equipment = models.CharField(max_length=100)
     gif_url = models.URLField(blank=True)
     secondary_muscles = models.JSONField(blank=True, default=list)
     instructions = models.JSONField(blank=True, default=list)
->>>>>>> 61bebc55
 
     def __str__(self):
         return self.name
