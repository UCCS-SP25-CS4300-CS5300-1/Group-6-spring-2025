--- conflicted
+++ resolved
@@ -315,11 +315,7 @@
 }
 .day-box:hover {
     box-shadow: 0 0 8px rgba(0,0,0,0.1);
-<<<<<<< HEAD
-}
-=======
-}    
->>>>>>> 55e9a0a2
+}
 
 
 .week-option-container {
@@ -329,11 +325,6 @@
     gap: 1rem;
     margin: 2em 0;
 }
-<<<<<<< HEAD
-
-=======
-  
->>>>>>> 55e9a0a2
 .week-option {
     padding: 14px 24px;
     border: 2px solid #ccc;
@@ -348,11 +339,6 @@
     text-align: center;
     box-shadow: 0 2px 4px rgba(0,0,0,0.05);
 }
-<<<<<<< HEAD
-
-=======
- 
->>>>>>> 55e9a0a2
 .week-option:hover {
     background-color: #e0e0e0;
     border-color: #999;
