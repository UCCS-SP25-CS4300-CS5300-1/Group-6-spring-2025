<!DOCTYPE html>
<html lang="en">
<head>
  {% load static %}
  <meta charset="UTF-8">
  <meta name="viewport" content="width=device-width, initial-scale=1.0">
  <link href="https://fonts.googleapis.com/css2?family=Roboto:wght@700&display=swap" rel="stylesheet">
  <link rel="stylesheet" href="{% static 'css/styles.css' %}?v=9999">
  <title>Ask AI for a Fitness Plan</title>
</head>
<script>


  // Grabbing user data
  const userData = {
    fitnessLevel: "{{ fitness_level|escapejs }}",
    goals: "{{ goals|escapejs }}",
    injuries: "{{ injuries|escapejs }}"
  };


</script>
<body>
  <header>
    <a class="logo" href="#home">Workout App</a>
    <nav>
      <ul>
        <li><a href="{% url 'home' %}">Home</a></li>
        <li><a href="{% url 'generate_workout' %}">Generate Workout</a></li>
        <li><a href="{% url 'calendar' %}">Calendar</a></li>
        <li><a href="{% url 'user_data' %}">Account</a></li>
      </ul>
    </nav>
  </header>

  <main>
    <!-- Step 1: Import Data Prompt -->
    <div id="step1" class="container visible">
      <h1>Would you like to import your data?</h1>
      <button onclick="importUserData()">Yes</button>
      <button onclick="nextStep()">No</button>
    </div>

    <!-- Step 2: Main Goal -->
    <div id="step2" class="container">
      <h2>What is your main goal?</h2>
      <select id="mainGoal" name = "goal">
        <option value="build_muscle">Build Muscle</option>
        <option value="lose_weight">Lose Weight</option>
        <option value="increase_strength">Increase Strength</option>
        <option value="improve_endurance">Improve Endurance</option>
        <option value="increase_flexibility">Increase Flexibility & Mobility</option>
        <option value="general_fitness">General Fitness & Health</option>
        <option value="improve_athletic_performance">Improve Athletic Performance</option>
        <option value="rehabilitation_recovery">Rehabilitation & Recovery</option>
        <option value="reduce_stress">Reduce Stress & Improve Mental Health</option>
        <option value="increase_balance">Increase Balance & Coordination</option>
        <option value="gain_muscle">Gain Weight & Muscle Mass</option>
        <option value="prep_for_event">Prepare for an Event</option>
      </select>
      <div>
        <button class="back-btn" onclick="prevStep()">Back</button>
        <button onclick="nextStep()">Next</button>
      </div>
    </div>

    <!-- Step 3: Fitness Level -->
    <div id="step3" class="container">
      <h2>What is your current level of fitness?</h2>
      <select id="fitnessLevel" name = "fitness_level">
        <option value="beginner">Beginner</option>
        <option value="intermediate">Intermediate</option>
        <option value="advanced">Advanced</option>
        <option value="athlete">Athlete</option>
        <option value="rehab">Rehabilitation/Recovery</option>
        <option value="senior">Senior/Low Impact</option>
      </select>
      <span class="tooltip">?
        <span class="tooltiptext">
          <strong>Beginner:</strong> New to exercise or returning after a long break. Low endurance, strength, and flexibility.<br><br>
          <strong>Intermediate:</strong> Engages in regular physical activity (1-3 times/week). Moderate endurance and strength.<br><br>
          <strong>Advanced:</strong> High fitness level with consistent training (3+ times/week). Strong endurance, strength, and flexibility.<br><br>
          <strong>Athlete:</strong> Trains for specific performance goals (e.g., competitive sports).<br><br>
          <strong>Rehabilitation/Recovery:</strong> Focused on regaining fitness after injury or surgery.<br><br>
          <strong>Senior/Low Impact:</strong> Prioritizes joint-friendly, lower-intensity movements.
        </span>
      </span>
      <div>
        <button class="back-btn" onclick="prevStep()">Back</button>
        <button onclick="nextStep()">Next</button>
      </div>
    </div>

    <!-- Step 4: Injuries -->
    <div id="step4" class="container">
      <h2>Do you have any injuries?</h2>
      <div>
        <label class="injury-checkbox"><input type="checkbox" value="Knee Injury"> Knee Injury</label>
        <label class="injury-checkbox"><input type="checkbox" value="Lower Back Pain"> Lower Back Pain</label>
        <label class="injury-checkbox"><input type="checkbox" value="Shoulder Injury"> Shoulder Injury</label>
        <label class="injury-checkbox"><input type="checkbox" value="Elbow Injury"> Elbow Injury</label>
        <label class="injury-checkbox"><input type="checkbox" value="Wrist/Hand Injury"> Wrist/Hand Injury</label>
        <label class="injury-checkbox"><input type="checkbox" value="Ankle Injury"> Ankle Injury</label>
        <label class="injury-checkbox"><input type="checkbox" value="Hip Injury"> Hip Injury</label>
        <label class="injury-checkbox"><input type="checkbox" value="Neck Injury"> Neck Injury</label>
        <label class="injury-checkbox"><input type="checkbox" value="Foot Injury"> Foot Injury</label>
        <label class="injury-checkbox"><input type="checkbox" value="Post-Surgery Recovery"> Post-Surgery Recovery</label>
        <label class="injury-checkbox"><input type="checkbox" value="Chronic Joint Pain"> Chronic Joint Pain</label>
        <label class="injury-checkbox"><input type="checkbox" value="Muscle Strain or Tear"> Muscle Strain or Tear</label>
      </div>
      <div>
        <button class="back-btn" onclick="prevStep()">Back</button>
        <button onclick="nextStep()">Next</button>
      </div>
    </div>

    <!-- Step 5: Select Days of the Week -->
    <div id="step5" class="container">
      <h2>Which week is this workout for?</h2>
      <div id="weekOptions" class="week-option-container">
      </div>
      <input type="hidden" id="selectedWeekStart" name="week_start">
      <input type="hidden" id="selectedWeekEnd" name="week_end">
      <div>
        <button class="back-btn" onclick="prevStep()">Back</button>
        <button onclick="nextStep()">Next</button>
      </div>
    </div>

    <!-- Step 6: Select Days of the Week -->
    <div id="step6" class="container">
      <h2>What days out of the week would you like to work out?</h2>
      <div class="weekdays-container">
        <label class="day-box">
          <input type="checkbox" name="selected_days" value="Monday" />
          <span class="day-label">Monday</span>
          <span class="checkmark">✔</span>
        </label>
        <label class="day-box">
          <input type="checkbox" name="selected_days" value="Tuesday" />
          <span class="day-label">Tuesday</span>
          <span class="checkmark">✔</span>
        </label>
        <label class="day-box">
          <input type="checkbox" name="selected_days" value="Wednesday" />
          <span class="day-label">Wednesday</span>
          <span class="checkmark">✔</span>
        </label>
        <label class="day-box">
          <input type="checkbox" name="selected_days" value="Thursday" />
          <span class="day-label">Thursday</span>
          <span class="checkmark">✔</span>
        </label>
        <label class="day-box">
          <input type="checkbox" name="selected_days" value="Friday" />
          <span class="day-label">Friday</span>
          <span class="checkmark">✔</span>
        </label>
        <label class="day-box">
          <input type="checkbox" name="selected_days" value="Saturday" />
          <span class="day-label">Saturday</span>
          <span class="checkmark">✔</span>
        </label>
        <label class="day-box">
          <input type="checkbox" name="selected_days" value="Sunday" />
          <span class="day-label">Sunday</span>
          <span class="checkmark">✔</span>
        </label>
      </div>
      <div>
        <button class="back-btn" onclick="prevStep()">Back</button>
        <button onclick="nextStep()">Generate My Workout</button>
      </div>
    </div>

    <!-- Step 7: Weekly Plan Summary -->
    <div id="step7" class="container">
<<<<<<< HEAD

=======
     
>>>>>>> 55e9a0a2
      <h2>Your Weekly Plan</h2>
      <p>
        You selected to work out on <strong id="freqSummary"></strong>
        <span class="checkmark">✔</span>
      </p>
      <p>
        Injury considerations:<strong id="injurySummary"></strong>.
        <span class="checkmark">✔</span>
      </p>
      <p>
        Goal: <strong id="goalSummary"></strong>
        <span class="checkmark">✔</span>
      </p>
      <p>
        Current fitness level: <strong id="fitnessSummary"></strong>
        <span class="checkmark">✔</span>
      </p>
      <p>Here is your plan for the week: <strong id="weekSummary">Not selected</strong> </p>
      <pre id="rawResponse">{{ output }}</pre>
      <div id="planList"></div>
      <button id="addToCalendarBtn" onclick="saveToCalendar()"> Add to Calendar</button>
      <p id="calendarSaveStatus" style="font-weight: bold; color: green;"></p>
      <button class="back-btn" onclick="resetToStart()">Generate Another Workout</button>
    </div>
  </main>
  <footer>
    <p>© 2025 Workout App. All rights reserved.</p>
  </footer>


  <!-- ===================== JavaScript ===================== -->

  <script>
    
    let step = 1;
    window.selectedDays = [];

    //Goes to the next step, if on final page gather user's selections and render the plan
    function nextStep() {

      document.getElementById(`step${step}`).classList.remove("visible");
      step++;
      document.getElementById(`step${step}`).classList.add("visible");

      if (step === 7) {

        // Fill summary data for importing: Week selected
        const weekStart = document.getElementById("selectedWeekStart").value;
        const weekEnd = document.getElementById("selectedWeekEnd").value;

        if (weekStart && weekEnd) {
          const formattedWeek = formatWeekRange(weekStart, weekEnd);
          document.getElementById("weekSummary").innerText = formattedWeek;
<<<<<<< HEAD
        }

        // Fill summary data for importing: Days of week selected
        const days = Array.from(document.querySelectorAll('#step6 input[type="checkbox"]:checked'))
                    .map(cb => cb.value);
        window.selectedDays = days.length ? days : Object.keys(defaultPlan);
        console.log("Selected days:", window.selectedDays);

        // Fill summary data for importing: User goal
        const selectedGoal = document.getElementById("mainGoal").options[
          document.getElementById("mainGoal").selectedIndex
        ].text;

=======
        } 

        // Fill summary data for importing: Days of week selected
        const days = Array.from(document.querySelectorAll('#step6 input[type="checkbox"]:checked'))
                    .map(cb => cb.value);
        window.selectedDays = days.length ? days : Object.keys(defaultPlan);
        console.log("Selected days:", window.selectedDays);

        // Fill summary data for importing: User goal
        const selectedGoal = document.getElementById("mainGoal").options[
          document.getElementById("mainGoal").selectedIndex
        ].text;

>>>>>>> 55e9a0a2
        // Fill summary data for importing: Fitness level
        const selectedInjuries = Array.from(document.querySelectorAll('#step4 input[type="checkbox"]:checked'))
                                .map(cb => cb.value)
                                .join(', ') || 'None';
        const selectedFitness = document.getElementById("fitnessLevel").options[
            document.getElementById("fitnessLevel").selectedIndex
            ].text;

        //Update each just incase user overwrites from previously saved data
        document.getElementById("freqSummary").innerText = selectedDays.join(', ');
        document.getElementById("goalSummary").innerText = selectedGoal;
        document.getElementById("injurySummary").innerText = selectedInjuries;
        document.getElementById("fitnessSummary").innerText = selectedFitness;

        //Send to AI
        submitWorkoutForm();
      }

      window.scrollTo({ top: 0, behavior: "smooth" });
    }//nextStep()


    //Goes to the previous step if the user hits back
    function prevStep() {
      document.getElementById(`step${step}`).classList.remove("visible");
      step--;
      document.getElementById(`step${step}`).classList.add("visible");
      window.scrollTo({ top: 0, behavior: "smooth" });
    }


    //Gets user's selections, formats into a string, sends to server and receives AI response.
    function submitWorkoutForm() {
      
      // Retrieve the summary fields' inner text
      const summaryFitness = document.getElementById("fitnessSummary").innerText;
      const summaryGoal = document.getElementById("goalSummary").innerText;
      const summaryInjuries = document.getElementById("injurySummary").innerText;
      const summaryDays = document.getElementById("freqSummary").innerText;

      // Combine them into one string to send to the server
      const userDataText = `Fitness Level: ${summaryFitness}; Goals: ${summaryGoal}; Injuries: ${summaryInjuries}; Selected Days: ${summaryDays}`;

      // Log for debugging
      console.log("Submitting user data (from summary fields):", userDataText);

      // Send the POST request using fetch
      fetch("{% url 'generate_workout' %}", {
          method: "POST",
          headers: {
              "Content-Type": "application/x-www-form-urlencoded",
              "X-CSRFToken": "{{ csrf_token }}",
              "X-Requested-With": "XMLHttpRequest"
          },
          body: new URLSearchParams({ 'user_input': userDataText })
      })

      .then(response => response.text())

      .then(data => {
        console.log("Response from server:", data);
        const rawEl = document.getElementById("rawResponse");
        if (rawEl) {
            rawEl.innerText = data;
        }
      })

      .catch(error => console.error("Error:", error));

    }//submitWorkoutForm()


    //Autofills userfunction data via the account and then skips appropriate steps
    function importUserData() {

      // Set primary goal
      if (userData.goals) {
        const goalSelect = document.getElementById("mainGoal");
        const primaryGoal = userData.goals.split(",")[0].trim();
        for (let i = 0; i < goalSelect.options.length; i++) {
          if (goalSelect.options[i].text === primaryGoal) {
            goalSelect.selectedIndex = i;
            break;
          }
        }
      }

      //Set injuries
      if (userData.injuries) {
        const injuries = userData.injuries.split(", ");
        document.querySelectorAll('#step4 input[type="checkbox"]').forEach(box => {
          if (injuries.includes(box.value)) {
            box.checked = true;
          }
        });
      }

      //Set fitness level
      if (userData.fitnessLevel) {
        const fitnessSelect = document.getElementById("fitnessLevel");
        if (fitnessSelect) {
          fitnessSelect.value = userData.fitnessLevel;
        }
      }

      //Advance through steps (import fills Steps 2–5)
      nextStep();
      nextStep();
      nextStep();
      nextStep();
    }

    document.addEventListener("DOMContentLoaded", function () {
      generateSimpleWeekOptions();
    });

    //Generate 3 week options starting from current week
    function generateSimpleWeekOptions() {

      //Grabs html container where week selected will be.
      const container = document.getElementById("weekOptions");

      //Sets today to current date, sets to start of the week
      const today = new Date();
      const startOfWeek = getStartOfWeek(today);

<<<<<<< HEAD
      //List of button names:
=======
      //List of button names: 
>>>>>>> 55e9a0a2
      const labels = ["This Week", "Next Week", "Week After"];

      //Sets selections for 3 weeks total (with appropraite dates)
      for (let i = 0; i < 3; i++) {
        const weekStart = new Date(startOfWeek);
        weekStart.setDate(startOfWeek.getDate() + i * 7);

        const weekEnd = new Date(weekStart);
        weekEnd.setDate(weekStart.getDate() + 6);

        //Creates the new button element for the new dates, adds to list
        const btn = document.createElement("button");
        btn.classList.add("week-option");
        btn.textContent = labels[i] + ` (${formatDate(weekStart)} - ${formatDate(weekEnd)})`;

        //If user clicks a button, remove anything else selected, select currently clicked
        btn.onclick = () => {
          document.querySelectorAll(".week-option").forEach(b => b.classList.remove("selected"));
          btn.classList.add("selected");

          //Store values for sending to calendar
          document.getElementById("selectedWeekStart").value = weekStart.toISOString().split('T')[0];
          document.getElementById("selectedWeekEnd").value = weekEnd.toISOString().split('T')[0];
          document.getElementById("selectedWeekDisplay").innerText = btn.textContent;
        };

        //Puts button onto webpage
        container.appendChild(btn);
      }
    }


    //-------------Helper functions-------------------
    function getStartOfWeek(date) {
      const day = date.getDay(); // Sunday = 0
      const diff = date.getDate() - day;
      return new Date(date.getFullYear(), date.getMonth(), diff);
    }

    function formatDate(date) {
      return `${date.getMonth() + 1}/${date.getDate()}`;
    }


    function formatWeekRange(start, end) {
      const startDate = new Date(start);
      const endDate = new Date(end);
      const options = { month: 'short', day: 'numeric' };
      return `${startDate.toLocaleDateString(undefined, options)} – ${endDate.toLocaleDateString(undefined, options)}`;
    }
    //-----------------------------------------------------------

<<<<<<< HEAD
=======
    
>>>>>>> 55e9a0a2
    //This sends everything to be added to the User's calendar.
    function saveToCalendar() {

      //Grabs AI plan text and the selected week from the user.
      const planText = document.getElementById("rawResponse").innerText;
      const weekStart = document.getElementById("selectedWeekStart").value;

      //For error handling if either AIplan or weeks selected is missing.
      if (!planText || !weekStart) {
        alert("Workout plan or selected week missing.");
        return;
      }

      //Fetch request that sends this to the save-to-calendar in views.
      fetch("/save-to-calendar/", {
        method: "POST",
        credentials: "same-origin",
        headers: {
          "Content-Type": "application/json",
          "X-CSRFToken": "{{ csrf_token }}",
        },
        body: JSON.stringify({
          ai_plan: planText,
          week_start: weekStart
        })
      })

      //Printing for error handling.
      .then(res => res.json())
      .then(data => {
        document.getElementById("calendarSaveStatus").innerText = "WOOOHOOO Successfully added to your calendar!";
        console.log("Calendar save response:", data);
      })
      .catch(err => {
        console.error("Calendar save error:", err);
        document.getElementById("calendarSaveStatus").innerText = "Failed to add to calendar :( ).";
      });
    }


    //Function to restart process at end.
    function resetToStart() {
      // Reset visible steps
      document.getElementById(`step${step}`).classList.remove("visible");
      step = 1;
      document.getElementById(`step${step}`).classList.add("visible");

      // Clear form fields
      document.getElementById("mainGoal").selectedIndex = 0;
      document.getElementById("fitnessLevel").selectedIndex = 0;
      document.querySelectorAll('#step4 input[type="checkbox"]').forEach(cb => cb.checked = false);
      document.querySelectorAll('#step6 input[type="checkbox"]').forEach(cb => cb.checked = false);
      document.querySelectorAll('.week-option').forEach(btn => btn.classList.remove("selected"));
<<<<<<< HEAD
=======
  
>>>>>>> 55e9a0a2
      document.getElementById("selectedWeekDisplay").innerText = "None";
      document.getElementById("selectedWeekStart").value = "";
      document.getElementById("selectedWeekEnd").value = "";

      document.getElementById("rawResponse").innerText = "";
      document.getElementById("planList").innerHTML = "";
      document.getElementById("weekSummary").innerText = "Not selected";
      document.getElementById("calendarSaveStatus").innerText = "";

      // Scroll to top for visual reset
      window.scrollTo({ top: 0, behavior: "smooth" });
    }

  </script>
</body>
</html><|MERGE_RESOLUTION|>--- conflicted
+++ resolved
@@ -175,11 +175,6 @@
 
     <!-- Step 7: Weekly Plan Summary -->
     <div id="step7" class="container">
-<<<<<<< HEAD
-
-=======
-     
->>>>>>> 55e9a0a2
       <h2>Your Weekly Plan</h2>
       <p>
         You selected to work out on <strong id="freqSummary"></strong>
@@ -233,7 +228,6 @@
         if (weekStart && weekEnd) {
           const formattedWeek = formatWeekRange(weekStart, weekEnd);
           document.getElementById("weekSummary").innerText = formattedWeek;
-<<<<<<< HEAD
         }
 
         // Fill summary data for importing: Days of week selected
@@ -247,21 +241,6 @@
           document.getElementById("mainGoal").selectedIndex
         ].text;
 
-=======
-        } 
-
-        // Fill summary data for importing: Days of week selected
-        const days = Array.from(document.querySelectorAll('#step6 input[type="checkbox"]:checked'))
-                    .map(cb => cb.value);
-        window.selectedDays = days.length ? days : Object.keys(defaultPlan);
-        console.log("Selected days:", window.selectedDays);
-
-        // Fill summary data for importing: User goal
-        const selectedGoal = document.getElementById("mainGoal").options[
-          document.getElementById("mainGoal").selectedIndex
-        ].text;
-
->>>>>>> 55e9a0a2
         // Fill summary data for importing: Fitness level
         const selectedInjuries = Array.from(document.querySelectorAll('#step4 input[type="checkbox"]:checked'))
                                 .map(cb => cb.value)
@@ -388,11 +367,7 @@
       const today = new Date();
       const startOfWeek = getStartOfWeek(today);
 
-<<<<<<< HEAD
       //List of button names:
-=======
-      //List of button names: 
->>>>>>> 55e9a0a2
       const labels = ["This Week", "Next Week", "Week After"];
 
       //Sets selections for 3 weeks total (with appropraite dates)
@@ -445,10 +420,6 @@
     }
     //-----------------------------------------------------------
 
-<<<<<<< HEAD
-=======
-    
->>>>>>> 55e9a0a2
     //This sends everything to be added to the User's calendar.
     function saveToCalendar() {
 
@@ -502,10 +473,6 @@
       document.querySelectorAll('#step4 input[type="checkbox"]').forEach(cb => cb.checked = false);
       document.querySelectorAll('#step6 input[type="checkbox"]').forEach(cb => cb.checked = false);
       document.querySelectorAll('.week-option').forEach(btn => btn.classList.remove("selected"));
-<<<<<<< HEAD
-=======
-  
->>>>>>> 55e9a0a2
       document.getElementById("selectedWeekDisplay").innerText = "None";
       document.getElementById("selectedWeekStart").value = "";
       document.getElementById("selectedWeekEnd").value = "";
