# pylint: disable=E0401, E0611
"""
This module defines the URL routing for the workout management application.

The urlpatterns list contains the mappings of URL paths to corresponding view functions.
Each view handles a specific functionality of the application such as displaying the homepage,
generating workout plans, viewing and interacting with the calendar, and saving events to the 
calendar.

URL patterns:
- "": Home page
- "generate-workout/": Generate a workout plan based on user input
- "calendar/": Display the user's workout calendar
- "workout-events/": View workout-related events
- "save-to-calendar/": Save a workout event to the calendar

Each path is linked to a specific view function that handles the logic for that URL. These views
are imported from the `views.py` module.
"""

from django.urls import path
<<<<<<< HEAD
from .views import index, generate_workout, calendar_view, workout_events, save_to_calendar, replace_exercise, exercise_info
=======
from .views import (
    index,
    generate_workout,
    calendar_view,
    workout_events,
    save_to_calendar,
)
>>>>>>> abc4229a

urlpatterns = [
    path("", index, name="home"),
    path("generate-workout/", generate_workout, name="generate_workout"),
    path("calendar/", calendar_view, name="calendar"),
    path("workout-events/", workout_events, name="workout_events"),
    path("save-to-calendar/", save_to_calendar, name="save_to_calendar"),
    path("replace-exercise/", replace_exercise, name="replace_exercise"),
    path("exercise-info/", exercise_info, name="exercise_info"),
]<|MERGE_RESOLUTION|>--- conflicted
+++ resolved
@@ -19,9 +19,6 @@
 """
 
 from django.urls import path
-<<<<<<< HEAD
-from .views import index, generate_workout, calendar_view, workout_events, save_to_calendar, replace_exercise, exercise_info
-=======
 from .views import (
     index,
     generate_workout,
@@ -29,7 +26,6 @@
     workout_events,
     save_to_calendar,
 )
->>>>>>> abc4229a
 
 urlpatterns = [
     path("", index, name="home"),
