# pylint: disable=E0401, E0611, W0611, W0718, W0621
"""
Module to handle AI-generated workout plans, user profiles, and calendar functionality
within the app.

This module includes the following functionalities:
- Saving AI-generated workouts to the calendar.
- Generating AI workout plans based on user input.
- Managing workout events in the user's calendar.
- Fetching warm-up exercises from an external API.
- Logging and tracking completed workouts for users.

The module works in conjunction with models from the `accounts`, `goals`, and `workouts`
apps, including `UserProfile`, `UserExercise`, `WorkoutLog`, and `Exercise`. It uses AI
to generate personalized workout plans and allows users to log and view their progress
in a calendar view.

Dependencies:
- Django
- Requests
- AI model (imported from `ai`)
"""

import json
import os
import re
from datetime import datetime, timedelta
import requests
from django.shortcuts import render, get_object_or_404
from django.http import JsonResponse, HttpResponse
from django.contrib.auth.decorators import login_required
from django.views.decorators.csrf import csrf_exempt
<<<<<<< HEAD
from django.views.decorators.http import require_POST
import json
from datetime import datetime, timedelta
import requests
import os
from django.conf import settings
from .ai import ai_model
=======
>>>>>>> abc4229a
from django.utils.text import slugify
from django.utils.crypto import get_random_string
from django.conf import settings
from accounts.models import UserProfile
from goals.models import UserExercise, WorkoutLog, Exercise, Goal
from .ai import ai_model


<<<<<<< HEAD

#function that adds form advice from AI to the user.
@require_POST
@login_required
def exercise_info(request):
    try:
        #get the workout from the request
        data = json.loads(request.body)
        exercise_name = data.get("name")

        #Error handling
        if not exercise_name:
            return JsonResponse({"success": False, "error": "No name given"})

        #Prompt to AI
        prompt = f"""
        You are a certified personal trainer. Explain how to correctly perform '{exercise_name}'.
        make this as short and easy to understand as possible
        """

        #Return the AI response
        response = ai_model.get_response(prompt)

        return JsonResponse({"success": True, "info": response})
    #Error handinling
    except Exception as e:
        print(" Error fetching AI exercise info:", str(e))
        return JsonResponse({"success": False, "error": str(e)})

#Handles AI generated workout to the calendar
=======
# Handles AI generated workout to the calendar
>>>>>>> abc4229a
@login_required
def save_to_calendar(request):
    """
    Handles saving an AI-generated workout plan to the user's calendar.

    This view accepts a POST request with an AI-generated workout plan and a start date.
    It processes the workout plan, maps days to specific dates, creates or retrieves exercise
    objects, and associates them with the user's profile for the specified dates.
    The workout is saved and a success response is returned.

    POST request data should include:
    - "ai_plan": AI-generated workout plan as raw text.
    - "week_start": Start date of the week in 'YYYY-MM-DD' format.

    Returns:
        JsonResponse: Status of the operation with the saved workout days or an error message.
    """
    # Ensures this response only happens with a request
    if request.method != "POST":
        return JsonResponse({"error": "Invalid method"}, status=405)

    try:
        data = json.loads(request.body)
        # Grabs the AI plan workout text
        raw_plan = data.get("ai_plan", "").strip()
        # Gets start date from the user's input to go into calendar
        week_start_str = data.get("week_start")

        # Check to see if anything is missing for plan or dates
        if not raw_plan or not week_start_str:
            return JsonResponse({"error": "Missing data"}, status=400)

        # Convert start string to date object
        week_start = datetime.strptime(week_start_str, "%Y-%m-%d").date()

        # Parse AI Plan
        plan_lines = raw_plan.split("\n")
        current_day = None
        day_workouts = {}

        # Cleaning data to process it
        for line in plan_lines:
            line = line.strip()
            if not line:
                continue
            # Looks for colon (e.g "Friday:"), removes it, adds day to list
            if line.endswith(":"):
                current_day = line[:-1]
                day_workouts[current_day] = []
                continue

<<<<<<< HEAD
            #Extract exercise name and reps using regex (eg "2. Bench Press: 4 sets of 6 reps;")
            #Normalize and extract workout details
            workout_match = re.match(r'^(?:\d+\.\s*)?(.*?):\s*(\d+)\s*sets\s*of\s*(\d+)', line, re.IGNORECASE)

            if workout_match:
                name = workout_match.group(1).strip()
                reps = int(workout_match.group(3))
                day_workouts[current_day].append((name, reps))
            else:
                 # Catch things like "Push-ups: 3 sets to failure" or fallback text
                clean_line = line.replace("Exercise Name:", "").strip(" ;-")
                day_workouts[current_day].append((clean_line, 0))

=======
            # Extract exercise name and reps using regex (eg "2. Bench Press: 4 sets of 6 reps;")
            elif current_day:
                match = re.match(
                    r"\d+\.\s*(.+?):\s*(\d+)\s*sets\s*of\s*(\d+)\s*reps",
                    line,
                    re.IGNORECASE,
                )

                # Get's name of workout and reps, stores as pair
                if match:
                    name = match.group(1).strip()
                    reps = int(match.group(3))
                    day_workouts[current_day].append((name, reps))

                # Handles if AI output doesnt follow expected
                else:
                    fallback_match = re.match(r"\d+\.\s*(.+)", line)
                    name = (
                        fallback_match.group(1).strip()
                        if fallback_match
                        else line.strip()
                    )
                    day_workouts[current_day].append((name, 0))
>>>>>>> abc4229a

        # Map weekdays to actual dates (eg. "Friday" -> 2025-04-25)
        day_to_date = {}
        for i in range(7):
            d = week_start + timedelta(days=i)
            day_to_date[d.strftime("%A")] = d

        # Create exercises and attach to user
        for day, exercises in day_workouts.items():
            # Converts date to format needed
            date = day_to_date.get(day)
            if not date:
                print(f" Error unknown day: {day}")
                continue

            # If the exercise name exists, reuse, otherwise create unique slug
            for name, reps in exercises:
                slug = slugify(f"{name}-{get_random_string(4)}")

                try:
                    base_exercise = Exercise.objects.get(name=name)

                except Exercise.DoesNotExist:
                    base_exercise = Exercise.objects.create(
                        name=name,
                        slug=slug,
                        description=f"AI-generated workout for {day}",
                    )
                # Create user's scheduled instance
                UserExercise.objects.create(
                    user=request.user,
                    exercise=base_exercise,
                    start_date=date,
                    end_date=date,
                    recurring_day=date.weekday(),
                    current_weight=0,
                    reps=reps,
                    percent_increase=0,
                )

        return JsonResponse(
            {"status": "success", "saved_days": list(day_workouts.keys())}
        )

    # Print errors for debugging
    except Exception as e:
        print(" Error saving workout:", str(e))
        return JsonResponse({"error": str(e)}, status=500)


# Handles generation of AI workouts
@login_required
def generate_workout(request):
    """
    Handles the generation of a workout plan using an AI model.

    This view accepts a POST request with user input and generates a workout plan using
    an AI model. The AI response is then rendered on the frontend for the user to see.

    POST request data should include:
    - "user_input": User-provided information for generating a workout plan.

    Returns:
        JsonResponse or HttpResponse: The AI-generated workout plan or an error message.
    """
    # Initializes context diary for basic template
    context = {}

    # Attempting to pull user information if possible to add to workout
    if request.user.is_authenticated:
        try:
            profile = request.user.userprofile
            context["fitness_level"] = profile.fitness_level or ""
            context["goals"] = ", ".join(goal.name for goal in profile.goals.all())
            context["injuries"] = ", ".join(
                injury.name for injury in profile.injury_history.all()
            )
        except UserProfile.DoesNotExist:
            context["fitness_level"] = ""
            context["goals"] = ""
            context["injuries"] = ""

    if request.method == "POST":
        # Grabs user input from the frontend
        user_info_text = request.POST.get("user_input", "").strip()

        # Opening up the text file that is used to prompt the AI (workout_template.txt)
        template_path = os.path.join(settings.BASE_DIR, "home", "workout_template.txt")
        try:
            with open(template_path, "r", encoding="utf-8") as file:
                prompt_template = file.read()
        except Exception as e:
            return HttpResponse(f"Error reading prompt template: {e}", status=500)

        # Adds in the actual user information to the prompt
        prompt = prompt_template.format(user_info=user_info_text)

        # Attempt to send the prompt to the AI model
        try:
            ai_response = ai_model.get_response(prompt)
            
        except Exception as e:
            ai_response = f"Error generating response: {e}"

        # Ensures the raw plain text of the AI response is sent, NOT the full HTML file
        if request.headers.get("X-Requested-With") == "XMLHttpRequest":
            return HttpResponse(ai_response, content_type="text/plain")

        # AI response passed to template to be rendered
        context["output"] = ai_response

    return render(request, "generate_workout.html", context)


#Function that replaces an exercise
@require_POST
@login_required
def replace_exercise(request):
    try:
        #obtaining data from HTML
        data = json.loads(request.body)
        original = data.get("original", "")
        reason = data.get("reason", "")
        day = data.get("day", "a day of the week")

        #handle error if information is missing
        if not original or not reason or not day:
            return JsonResponse({"success": False, "error": "Missing required fields"}, status=400)

        #Prompt for AI
        prompt = f"""
        You are a fitness AI. Replace this exercise with another that fits the same muscle group.

        Original: {original}
        Context: This is part of a workout for {day}.
        User reason for changing: {reason}

        Give ONLY the replacement in this format:
        (name of exercise): X sets of Y reps;
        """

        #Grabs new response, replaces it accordingly
        response = ai_model.get_response(prompt)
        return JsonResponse({"success": True, "replacement": response})

    except Exception as e:
        print("Error in replace_exercise:", str(e))
        return JsonResponse({"success": False, "error": str(e)}, status=500)


    
def index(request):
    """
    Simple view to render the index page.
    Also logs the number of goals found in the user's profile for debugging.
    """
    goals = []
    if request.user.is_authenticated:
        try:
            user_profile = request.user.userprofile
            goals = user_profile.goals.all()
            print("Goals found:", goals.count())
        except UserProfile.DoesNotExist:
            print("UserProfile does not exist for:", request.user)
    return render(request, "index.html", {"goals": goals})


@login_required
def calendar_view(request):
    """
    Renders the calendar page and handles toggling workout occurrences.

    This view handles both GET and POST requests:
    - GET: Renders the calendar page with scheduled workout events.
    - POST: Toggles a workout occurrence (mark completed or incomplete) for a given date.

    POST request data should include:
    - "workout_id": ID of the workout.
    - "date_completed": Date of completion in 'YYYY-MM-DD' format.
    - "completed": A boolean value indicating if the workout was completed.

    Returns:
        JsonResponse: Status of the operation or the rendered calendar page.
    """
    # POST: toggle a workout occurrence
    if request.method == "POST":
        workout_id = request.POST.get("workout_id")
        date_str = request.POST.get("date_completed")  # "YYYY-MM-DD"
        completed = request.POST.get("completed") == "true"

        exercise = get_object_or_404(UserExercise, id=workout_id, user=request.user)

        if completed:
            # mark done (create if missing)
            WorkoutLog.objects.get_or_create(
                user=request.user, exercise=exercise, date_completed=date_str
            )
        else:
            # unmark (delete the log for that date)
            WorkoutLog.objects.filter(
                user=request.user, exercise=exercise, date_completed=date_str
            ).delete()

        return JsonResponse(
            {
                "status": "success",
                "workout_id": workout_id,
                "date": date_str,
                "completed": completed,
            }
        )

    warm_ups = []  # create empty list to store warm ups
    try:  # use a try except for requests from the API
        # call the API to get a JSON response listing the exercises
        response = requests.get(
            "https://api.api-ninjas.com/v1/exercises?type=stretching",
            headers={
                # input the API key for the project
                "X-API-Key": "BB+Yg/m06BKgSpFZ+FCbdw==W7rniUupiho7pyGz"
            },
        )
        if response.status_code == 200:  # if the response worked
            warm_ups = response.json()[
                :3
            ]  # update the list (holds three exercises for now)
    except Exception as e:  # if the try did not work
        print(
            f"Error fetching warm-up excercises: {e}"
        )  # print an error message on the webpage

    # GET: render calendar
    exercises = UserExercise.objects.filter(user=request.user)
    return render(request, "calendar.html", {"events": exercises, "warm_ups": warm_ups})


@login_required
def workout_events(request):
    """
    Retrieves the user's scheduled workouts and their completion status.

    This view returns all scheduled workouts for the authenticated user, including the
    completion status of each workout, grouped by date. The status is determined by whether
    the workout has been logged as completed.

    Returns:
        JsonResponse: A list of workout events, including completion status.
    """
    if not request.user.is_authenticated:
        return JsonResponse([], safe=False)

    exercises = UserExercise.objects.filter(user=request.user)
<<<<<<< HEAD
    completed_workouts = WorkoutLog.objects.filter(user=request.user).values_list("exercise_id", "date_completed")
    completed_dict = {(ex_id, date_completed) for ex_id, date_completed in completed_workouts}
=======

    # Retrieve completed workouts from the WorkoutLog model
    completed_workouts = WorkoutLog.objects.filter(user=request.user).values_list(
        "exercise_id", "date_completed"
    )
    completed_dict = {
        (ex_id, date_completed) for ex_id, date_completed in completed_workouts
    }

    # Prepare an empty dictionary to store workouts grouped by date
>>>>>>> abc4229a
    events_by_date = {}

    for exercise in exercises:
        ex_model = exercise.exercise
        gif_url = ex_model.gif_url

        # Check if the gif URL is broken
        if not gif_url or not is_gif_url_valid(gif_url):
            print(f"[INFO] Refreshing GIF for: {ex_model.name}")
            new_url = fetch_new_gif_for_exercise(ex_model.name)
            if new_url:
                ex_model.gif_url = new_url
                ex_model.save()
                gif_url = new_url

        current_date = exercise.start_date
        end_date = exercise.end_date or current_date
        recurring_day = exercise.recurring_day

        if current_date.weekday() != recurring_day:
            days_ahead = (recurring_day - current_date.weekday()) % 7
            current_date += timedelta(days=days_ahead)

        while current_date <= end_date:
            completed = (exercise.id, current_date) in completed_dict
            event = {
<<<<<<< HEAD
                "id": exercise.id,
                "title": ex_model.name,
                "gif-url": gif_url,
                "start": current_date.strftime('%Y-%m-%d'),
                "color": "#28A745" if completed else "#007BFF",
=======
                "id": exercise.id,  # Add id field for JS to use
                "title": exercise.exercise.name,
                "gif-url": exercise.exercise.gif_url,
                "start": current_date.strftime("%Y-%m-%d"),
                "color": "#28A745"
                if completed
                else "#007BFF",  # Green if completed, blue otherwise
>>>>>>> abc4229a
                "completed": completed,
            }

            if current_date not in events_by_date:
                events_by_date[current_date] = []
            events_by_date[current_date].append(event)
            current_date += timedelta(weeks=1)

    sorted_events = []
    for date in sorted(events_by_date.keys()):
        sorted_events.extend(events_by_date[date])

    return JsonResponse(sorted_events, safe=False)


@login_required
def completed_workouts(request):
    """
    Retrieves the user's completed workouts.

    This view returns a list of workouts that the user has marked as completed, ordered
    by the date they were completed.

    Returns:
        JsonResponse: A list of completed workouts with their completion dates.
    """
    if not request.user.is_authenticated:
        return JsonResponse([], safe=False)

    logs = WorkoutLog.objects.filter(user=request.user).order_by("-date_completed")

    results = [
        {
            "title": log.exercise.exercise.name,
            "date_completed": log.date_completed.strftime("%Y-%m-%d"),
        }
        for log in logs
    ]

    return JsonResponse(results, safe=False)

def is_gif_url_valid(url):
    try:
        response = requests.head(url, timeout=5)
        return response.status_code == 200
    except requests.RequestException:
        return False

def fetch_new_gif_for_exercise(name):
    # 👇 Example with ExerciseDB; replace with actual API you prefer
    try:
        response = requests.get(
            "https://exercisedb.p.rapidapi.com/exercises/name/" + name,
            headers={
                "X-RapidAPI-Key": "584fb71dc8msh70a768bec023ee2p1deb47jsna5aa2d4e703b",
                "X-RapidAPI-Host": "exercisedb.p.rapidapi.com"
            },
            timeout=5
        )
        data = response.json()
        if isinstance(data, list) and data:
            return data[0].get("gifUrl", "")
    except Exception as e:
        print("GIF fetch failed:", e)
    return ""<|MERGE_RESOLUTION|>--- conflicted
+++ resolved
@@ -30,25 +30,14 @@
 from django.http import JsonResponse, HttpResponse
 from django.contrib.auth.decorators import login_required
 from django.views.decorators.csrf import csrf_exempt
-<<<<<<< HEAD
 from django.views.decorators.http import require_POST
-import json
-from datetime import datetime, timedelta
-import requests
-import os
 from django.conf import settings
 from .ai import ai_model
-=======
->>>>>>> abc4229a
 from django.utils.text import slugify
 from django.utils.crypto import get_random_string
 from django.conf import settings
 from accounts.models import UserProfile
 from goals.models import UserExercise, WorkoutLog, Exercise, Goal
-from .ai import ai_model
-
-
-<<<<<<< HEAD
 
 #function that adds form advice from AI to the user.
 @require_POST
@@ -77,11 +66,7 @@
     except Exception as e:
         print(" Error fetching AI exercise info:", str(e))
         return JsonResponse({"success": False, "error": str(e)})
-
 #Handles AI generated workout to the calendar
-=======
-# Handles AI generated workout to the calendar
->>>>>>> abc4229a
 @login_required
 def save_to_calendar(request):
     """
@@ -133,7 +118,6 @@
                 day_workouts[current_day] = []
                 continue
 
-<<<<<<< HEAD
             #Extract exercise name and reps using regex (eg "2. Bench Press: 4 sets of 6 reps;")
             #Normalize and extract workout details
             workout_match = re.match(r'^(?:\d+\.\s*)?(.*?):\s*(\d+)\s*sets\s*of\s*(\d+)', line, re.IGNORECASE)
@@ -147,31 +131,6 @@
                 clean_line = line.replace("Exercise Name:", "").strip(" ;-")
                 day_workouts[current_day].append((clean_line, 0))
 
-=======
-            # Extract exercise name and reps using regex (eg "2. Bench Press: 4 sets of 6 reps;")
-            elif current_day:
-                match = re.match(
-                    r"\d+\.\s*(.+?):\s*(\d+)\s*sets\s*of\s*(\d+)\s*reps",
-                    line,
-                    re.IGNORECASE,
-                )
-
-                # Get's name of workout and reps, stores as pair
-                if match:
-                    name = match.group(1).strip()
-                    reps = int(match.group(3))
-                    day_workouts[current_day].append((name, reps))
-
-                # Handles if AI output doesnt follow expected
-                else:
-                    fallback_match = re.match(r"\d+\.\s*(.+)", line)
-                    name = (
-                        fallback_match.group(1).strip()
-                        if fallback_match
-                        else line.strip()
-                    )
-                    day_workouts[current_day].append((name, 0))
->>>>>>> abc4229a
 
         # Map weekdays to actual dates (eg. "Friday" -> 2025-04-25)
         day_to_date = {}
@@ -424,10 +383,6 @@
         return JsonResponse([], safe=False)
 
     exercises = UserExercise.objects.filter(user=request.user)
-<<<<<<< HEAD
-    completed_workouts = WorkoutLog.objects.filter(user=request.user).values_list("exercise_id", "date_completed")
-    completed_dict = {(ex_id, date_completed) for ex_id, date_completed in completed_workouts}
-=======
 
     # Retrieve completed workouts from the WorkoutLog model
     completed_workouts = WorkoutLog.objects.filter(user=request.user).values_list(
@@ -438,7 +393,6 @@
     }
 
     # Prepare an empty dictionary to store workouts grouped by date
->>>>>>> abc4229a
     events_by_date = {}
 
     for exercise in exercises:
@@ -465,13 +419,6 @@
         while current_date <= end_date:
             completed = (exercise.id, current_date) in completed_dict
             event = {
-<<<<<<< HEAD
-                "id": exercise.id,
-                "title": ex_model.name,
-                "gif-url": gif_url,
-                "start": current_date.strftime('%Y-%m-%d'),
-                "color": "#28A745" if completed else "#007BFF",
-=======
                 "id": exercise.id,  # Add id field for JS to use
                 "title": exercise.exercise.name,
                 "gif-url": exercise.exercise.gif_url,
@@ -479,7 +426,6 @@
                 "color": "#28A745"
                 if completed
                 else "#007BFF",  # Green if completed, blue otherwise
->>>>>>> abc4229a
                 "completed": completed,
             }
 
