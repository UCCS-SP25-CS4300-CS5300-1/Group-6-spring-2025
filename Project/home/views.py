--- conflicted
+++ resolved
@@ -2,10 +2,6 @@
 from accounts.models import UserProfile
 from goals.models import UserExercise, WorkoutLog, Exercise, Goal
 from django.http import JsonResponse, HttpResponse
-<<<<<<< HEAD
-from django.utils import timezone
-=======
->>>>>>> 55e9a0a2
 from django.contrib.auth.decorators import login_required
 from django.views.decorators.csrf import csrf_exempt
 import json
@@ -19,10 +15,6 @@
 import re
 
 
-<<<<<<< HEAD
-=======
-
->>>>>>> 55e9a0a2
 #Handles AI generated workout to the calendar
 @login_required
 def save_to_calendar(request):
@@ -57,11 +49,7 @@
             if not line:
                 continue
             #Looks for colon (e.g "Friday:"), removes it, adds day to list
-<<<<<<< HEAD
             if line.endswith(":"):
-=======
-            if line.endswith(":"):  
->>>>>>> 55e9a0a2
                 current_day = line[:-1]
                 day_workouts[current_day] = []
 
@@ -72,33 +60,20 @@
                 #Get's name of workout and reps, stores as pair
                 if match:
                     name = match.group(1).strip()
-<<<<<<< HEAD
                     reps = int(match.group(3))
                     day_workouts[current_day].append((name, reps))
-=======
-                    reps = int(match.group(3))  
-                    day_workouts[current_day].append((name, reps))  
->>>>>>> 55e9a0a2
 
                 #Handles if AI output doesnt follow expected
                 else:
                     fallback_match = re.match(r'\d+\.\s*(.+)', line)
                     name = fallback_match.group(1).strip() if fallback_match else line.strip()
-<<<<<<< HEAD
                     day_workouts[current_day].append((name, 0))
-=======
-                    day_workouts[current_day].append((name, 0)) 
->>>>>>> 55e9a0a2
 
         #Map weekdays to actual dates (eg. "Friday" -> 2025-04-25)
         day_to_date = {}
         for i in range(7):
             d = week_start + timedelta(days=i)
-<<<<<<< HEAD
             day_to_date[d.strftime('%A')] = d
-=======
-            day_to_date[d.strftime('%A')] = d  
->>>>>>> 55e9a0a2
 
         #Create exercises and attach to user
         for day, exercises in day_workouts.items():
@@ -132,11 +107,7 @@
                     recurring_day=date.weekday(),
                     current_weight=0,
                     reps=reps,
-<<<<<<< HEAD
                     percent_increase=0,
-=======
-                    percent_increase=0,  
->>>>>>> 55e9a0a2
                 )
 
         return JsonResponse({"status": "success", "saved_days": list(day_workouts.keys())})
