from django.shortcuts import render, get_object_or_404
from accounts.models import UserProfile
from goals.models import UserExercise, WorkoutLog, Exercise, Goal
from django.http import JsonResponse, HttpResponse
from django.contrib.auth.decorators import login_required
from django.views.decorators.csrf import csrf_exempt
import json
from datetime import datetime, timedelta
import requests
import os
from django.conf import settings
from .ai import ai_model
from django.utils.text import slugify
from django.utils.crypto import get_random_string
import re



#Handles AI generated workout to the calendar
@login_required
def save_to_calendar(request):

    #Ensures this response only happens with a request
    if request.method != "POST":
        return JsonResponse({"error": "Invalid method"}, status=405)


    try:
        data = json.loads(request.body)
        #Grabs the AI plan workout text
        raw_plan = data.get("ai_plan", "").strip()
        #Gets start date from the user's input to go into calendar
        week_start_str = data.get("week_start")

        #Check to see if anything is missing for plan or dates
        if not raw_plan or not week_start_str:
            return JsonResponse({"error": "Missing data"}, status=400)

        #Convert start string to date object
        week_start = datetime.strptime(week_start_str, "%Y-%m-%d").date()

        # Parse AI Plan
        plan_lines = raw_plan.split('\n')
        current_day = None
        day_workouts = {}

        #Cleaning data to process it
        for line in plan_lines:
            line = line.strip()
            if not line:
                continue
            #Looks for colon (e.g "Friday:"), removes it, adds day to list
            if line.endswith(":"):  
                current_day = line[:-1]
                day_workouts[current_day] = []

            #Extract exercise name and reps using regex (eg "2. Bench Press: 4 sets of 6 reps;")
            elif current_day:
                match = re.match(r'\d+\.\s*(.+?):\s*(\d+)\s*sets\s*of\s*(\d+)\s*reps', line, re.IGNORECASE)

                #Get's name of workout and reps, stores as pair
                if match:
                    name = match.group(1).strip()
                    reps = int(match.group(3))  
                    day_workouts[current_day].append((name, reps))  

                #Handles if AI output doesnt follow expected
                else:
                    fallback_match = re.match(r'\d+\.\s*(.+)', line)
                    name = fallback_match.group(1).strip() if fallback_match else line.strip()
                    day_workouts[current_day].append((name, 0)) 

        #Map weekdays to actual dates (eg. "Friday" -> 2025-04-25)
        day_to_date = {}
        for i in range(7):
            d = week_start + timedelta(days=i)
            day_to_date[d.strftime('%A')] = d  

        #Create exercises and attach to user
        for day, exercises in day_workouts.items():

            #Converts date to format needed
            date = day_to_date.get(day)
            if not date:
                print(f" Error unknown day: {day}")
                continue

            #If the exercise name exists, reuse, otherwise create unique slug
            for name, reps in exercises:

                slug = slugify(f"{name}-{get_random_string(4)}")

                try:
                    base_exercise = Exercise.objects.get(name=name)

                except Exercise.DoesNotExist:
                    base_exercise = Exercise.objects.create(
                        name=name,
                        slug=slug,
                        description=f"AI-generated workout for {day}"
                    )
                # Create user's scheduled instance
                UserExercise.objects.create(
                    user=request.user,
                    exercise=base_exercise,
                    start_date=date,
                    end_date=date,
                    recurring_day=date.weekday(),
                    current_weight=0,
                    reps=reps,
                    percent_increase=0,  
                )

        return JsonResponse({"status": "success", "saved_days": list(day_workouts.keys())})

    #Print errors for debugging
    except Exception as e:
        print(" Error saving workout:", str(e))
        return JsonResponse({"error": str(e)}, status=500)




#Handles generation of AI workouts
@login_required
def generate_workout(request):
    #Initializes context diary for basic template
    context = {}

    #Attempting to pull user information if possible to add to workout
    if request.user.is_authenticated:
        try:
            profile = request.user.userprofile
            context['fitness_level'] = profile.fitness_level or ""
            context['goals'] = ", ".join(goal.name for goal in profile.goals.all())
            context['injuries'] = ", ".join(injury.name for injury in profile.injury_history.all())
        except UserProfile.DoesNotExist:
            context['fitness_level'] = ""
            context['goals'] = ""
            context['injuries'] = ""

    
    if request.method == "POST":
        #Grabs user input from the frontend
        user_info_text = request.POST.get("user_input", "").strip()


        #Opening up the text file that is used to prompt the AI (workout_template.txt)
        template_path = os.path.join(settings.BASE_DIR, 'home', 'workout_template.txt')
        try:
            with open(template_path, "r", encoding="utf-8") as file:
                prompt_template = file.read()
        except Exception as e:
            return HttpResponse(f"Error reading prompt template: {e}", status=500)

        #Adds in the actual user information to the prompt
        prompt = prompt_template.format(user_info=user_info_text)

        #Attempt to send the prompt to the AI model
        try:
            ai_response = ai_model.get_response(prompt)
        except Exception as e:
            ai_response = f"Error generating response: {e}"

        #Ensures the raw plain text of the AI response is sent, NOT the full HTML file    
        if request.headers.get("X-Requested-With") == "XMLHttpRequest":
            return HttpResponse(ai_response, content_type="text/plain")

        #AI response passed to template to be rendered
        context["output"] = ai_response

    return render(request, "generate_workout.html", context)


def index(request):
    """
    Simple view to render the index page.
    Also logs the number of goals found in the user's profile for debugging.
    """
    goals = []
    if request.user.is_authenticated:
        try:
            user_profile = request.user.userprofile
            goals = user_profile.goals.all()
            print("Goals found:", goals.count())
        except UserProfile.DoesNotExist:
            print("UserProfile does not exist for:", request.user)
    return render(request, 'index.html', {'goals': goals})

@login_required
def calendar_view(request):
    # POST: toggle a workout occurrence
    if request.method == 'POST':
        workout_id    = request.POST.get('workout_id')
        date_str      = request.POST.get('date_completed')  # "YYYY-MM-DD"
        completed     = request.POST.get('completed') == 'true'

        exercise = get_object_or_404(UserExercise, id=workout_id, user=request.user)

        if completed:
            # mark done (create if missing)
            WorkoutLog.objects.get_or_create(
                user=request.user,
                exercise=exercise,
                date_completed=date_str
            )
        else:
            # unmark (delete the log for that date)
            WorkoutLog.objects.filter(
                user=request.user,
                exercise=exercise,
                date_completed=date_str
            ).delete()

        return JsonResponse({'status': 'success', 'workout_id': workout_id, 'date': date_str, 'completed': completed})

    warm_ups = []# create empty list to store warm ups
    try: #use a try except for requests from the API
        # call the API to get a JSON response listing the exercises
        response = requests.get("https://api.api-ninjas.com/v1/exercises?type=stretching",
            headers={
                #input the API key for the project
                "X-API-Key": "BB+Yg/m06BKgSpFZ+FCbdw==W7rniUupiho7pyGz"
            }
        )
        if response.status_code == 200:# if the response worked
            warm_ups = response.json()[:3] # update the list (holds three exercises for now)
    except Exception as e: # if the try did not work
        print(f"Error fetching warm-up excercises: {e}")#print an error message on the webpage

    # GET: render calendar
    exercises = UserExercise.objects.filter(user=request.user)
    return render(request, 'calendar.html', {'events': exercises, 'warm_ups': warm_ups})

<<<<<<< HEAD

=======
>>>>>>> 61bebc55
@login_required
def workout_events(request):
    if not request.user.is_authenticated:
        return JsonResponse([], safe=False)

    # Retrieve all exercises associated with the logged-in user
    exercises = UserExercise.objects.filter(user=request.user)

    # Retrieve completed workouts from the WorkoutLog model
    completed_workouts = WorkoutLog.objects.filter(user=request.user).values_list("exercise_id", "date_completed")
    completed_dict = {(ex_id, date_completed) for ex_id, date_completed in completed_workouts}

    # Prepare an empty dictionary to store workouts grouped by date
    events_by_date = {}

    for exercise in exercises:
        start_date = exercise.start_date
        end_date = exercise.end_date if exercise.end_date else start_date
        recurring_day = exercise.recurring_day

        current_date = start_date
        if current_date.weekday() != recurring_day:
            days_ahead = (recurring_day - current_date.weekday()) % 7
            current_date += timedelta(days=days_ahead)

        while current_date <= end_date:
            # Check if this event is marked as completed in WorkoutLog
            completed = (exercise.id, current_date) in completed_dict

            event = {
                "id": exercise.id,  # Add id field for JS to use
                "title": exercise.exercise.name,
                "gif-url": exercise.exercise.gif_url,
                "start": current_date.strftime('%Y-%m-%d'),
                "color": "#28A745" if completed else "#007BFF",  # Green if completed, blue otherwise
                "completed": completed,
            }

            # Add event to the dictionary, grouped by date
            if current_date not in events_by_date:
                events_by_date[current_date] = []
            events_by_date[current_date].append(event)
            # Move to the next recurrence (one week later)
            current_date += timedelta(weeks=1)

    # Flatten the grouped events and return as a list sorted by date
    sorted_events = []
    for date in sorted(events_by_date.keys()):
        sorted_events.extend(events_by_date[date])

    return JsonResponse(sorted_events, safe=False)

@login_required
def completed_workouts(request):
    if not request.user.is_authenticated:
        return JsonResponse([], safe=False)

    logs = WorkoutLog.objects.filter(user=request.user).order_by("-date_completed")

    results = [
        {
            "title": log.exercise.exercise.name,
            "date_completed": log.date_completed.strftime("%Y-%m-%d"),
        }
        for log in logs
    ]

    return JsonResponse(results, safe=False)<|MERGE_RESOLUTION|>--- conflicted
+++ resolved
@@ -232,10 +232,6 @@
     exercises = UserExercise.objects.filter(user=request.user)
     return render(request, 'calendar.html', {'events': exercises, 'warm_ups': warm_ups})
 
-<<<<<<< HEAD
-
-=======
->>>>>>> 61bebc55
 @login_required
 def workout_events(request):
     if not request.user.is_authenticated:
